// SPDX-License-Identifier: GPL-2.0 OR BSD-3-Clause
#include "buffer.bpf.h"
#include "common.bpf.h"
#include "output.bpf.h"

char LICENSE[] SEC("license") = "Dual BSD/GPL";

#define ADDR_SIZE 16
#define EVENT_BIND 0
#define EVENT_LISTEN 1
#define EVENT_CONNECT 2
#define EVENT_ACCEPT 3
#define EVENT_SEND 4
#define EVENT_RECV 5
#define EVENT_CLOSE 6

#define PROTO_TCP 0
#define PROTO_UDP 1

#define AF_UNIX 1   /* Unix domain sockets */
#define AF_LOCAL 1  /* POSIX name for AF_UNIX */
#define AF_INET 2   /* Internet IP Protocol */
#define AF_INET6 10 /* IP version 6 */

#define MAX_DATA_SIZE 4096

struct address {
  u8 ip_ver;
  union {
    struct sockaddr_in v4;
    struct sockaddr_in6 v6;
  };
};

struct bind_event {
  struct address addr;
  u8 proto;
};

struct connect_event {
  struct address destination;
  u8 proto;
};

struct accept_event {
  struct address source;
  struct address destination;
};

struct msg_event {
  struct address source;
  struct address destination;
  struct buffer_index data;
  u32 data_len;
  u8 proto;
};

struct close_event {
  pid_t original_pid;
  struct address source;
  struct address destination;
};

struct arguments {
  void *data[3];
};

<<<<<<< HEAD
// used to send events to userspace
struct bpf_map_def_aya SEC("maps/events") events = {
    .type = BPF_MAP_TYPE_PERF_EVENT_ARRAY,
    .key_size = sizeof(int),
    .value_size = sizeof(u32),
    .max_entries = 0,
};

// The BPF stack limit of 512 bytes is exceeded by network_event, so we use
// a per-cpu array as a workaround
struct {
  __uint(type, BPF_MAP_TYPE_PERCPU_ARRAY);
  __type(key, u32);
  __type(value, struct network_event);
  __uint(max_entries, 1);
} eventmem SEC(".maps");
=======
OUTPUT_MAP(events, network_event, {
  struct bind_event bind;
  struct address listen;
  struct connect_event connect;
  struct accept_event accept;
  struct msg_event send;
  struct msg_event recv;
  struct close_event close;
});
>>>>>>> 92851254

// Map a socket pointer to its creating process
struct {
  __uint(type, BPF_MAP_TYPE_HASH);
  __type(key, struct sock *);
  __type(value, pid_t);
  __uint(max_entries, 10240);
} tcp_set_state_map SEC(".maps");

// Maps for sharing data between various hook points
struct {
  __uint(type, BPF_MAP_TYPE_HASH);
  __type(key, u64);
  __type(value, struct arguments);
  __uint(max_entries, 1024);
} args_map SEC(".maps");

const int IPV6_NUM_OCTECTS = 16;
const int IPV4_NUM_OCTECTS = 4;

// Copy an address from a sockaddr
static __always_inline void copy_sockaddr(struct sockaddr *addr,
                                          struct address *dest,
                                          bool is_user_memory) {
  int r;

  u16 family = 0;
  if (is_user_memory)
    r = bpf_core_read_user(&family, sizeof(family), &addr->sa_family);
  else
    r = bpf_core_read(&family, sizeof(family), &addr->sa_family);
  if (r != 0) {
    LOG_ERROR("Error reading sockaddr family: %d", r);
    return;
  }

  switch (family) {
  case AF_INET: {
    dest->ip_ver = 0;
    if (is_user_memory)
      r = bpf_core_read_user(&dest->v4, sizeof(struct sockaddr_in), addr);
    else
      r = bpf_core_read(&dest->v4, sizeof(struct sockaddr_in), addr);
    if (r != 0) {
      LOG_ERROR("Error copying sockaddr_in: %d", r);
    }
    break;
  }
  case AF_INET6: {
    dest->ip_ver = 1;
    if (is_user_memory)
      r = bpf_core_read_user(&dest->v6, sizeof(struct sockaddr_in6), addr);
    else
      r = bpf_core_read(&dest->v6, sizeof(struct sockaddr_in6), addr);
    if (r != 0) {
      LOG_ERROR("Error copying sockaddr_in6: %d", r);
    }
    break;
  }
  default:
    LOG_DEBUG("ignored sockaddr family %d", family);
  }
}

// Unused fields must be memset to 0 or we could still have garbage from
// previous usages of temp memory.
static void reset_unused_fields_v4(struct sockaddr_in *v4) {
  __builtin_memset(v4->__pad, 0, sizeof(v4->__pad));
}

static void reset_unused_fields_v6(struct sockaddr_in6 *v6) {
  v6->sin6_flowinfo = 0;
  v6->sin6_scope_id = 0;
}

// Copy an address from the source part of sock_common
static __always_inline void copy_skc_source(struct sock_common *sk,
                                            struct address *addr) {
  u16 family = BPF_CORE_READ(sk, skc_family);
  ((struct sockaddr *)&addr->v4)->sa_family = family;
  // port is big endian
  u16 port = __bpf_ntohs(BPF_CORE_READ(sk, skc_num));
  switch (family) {
  case AF_INET: {
    addr->ip_ver = 0;
    addr->v4.sin_port = port;
    bpf_core_read(&addr->v4.sin_addr, IPV4_NUM_OCTECTS, &sk->skc_rcv_saddr);
    reset_unused_fields_v4(&addr->v4);
    break;
  }
  case AF_INET6: {
    addr->ip_ver = 1;
    addr->v6.sin6_port = port;
    bpf_core_read(&addr->v6.sin6_addr, IPV6_NUM_OCTECTS,
                  &sk->skc_v6_rcv_saddr.in6_u.u6_addr32);
    reset_unused_fields_v6(&addr->v6);
    break;
  }
  default:
    LOG_DEBUG("ignored sockaddr family %d", family);
  }
}

// Copy an address from the destination part of sock_common
static __always_inline void copy_skc_dest(struct sock_common *sk,
                                          struct address *addr) {
  u16 family = BPF_CORE_READ(sk, skc_family);
  ((struct sockaddr *)&addr->v4)->sa_family = family;
  switch (family) {
  case AF_INET: {
    addr->ip_ver = 0;
    bpf_core_read(&addr->v4.sin_port, sizeof(u16), &sk->skc_dport);
    bpf_core_read(&addr->v4.sin_addr, IPV4_NUM_OCTECTS, &sk->skc_daddr);
    reset_unused_fields_v4(&addr->v4);
    break;
  }
  case AF_INET6: {
    addr->ip_ver = 1;
    bpf_core_read(&addr->v6.sin6_port, sizeof(u16), &sk->skc_dport);
    bpf_core_read(&addr->v6.sin6_addr, IPV6_NUM_OCTECTS,
                  &sk->skc_v6_daddr.in6_u.u6_addr32);
    reset_unused_fields_v6(&addr->v6);
    break;
  }
  default:
    LOG_DEBUG("ignored sockaddr family %d", family);
  }
}

static __always_inline u16 get_sock_protocol(struct sock *sk) {
  u16 proto = BPF_CORE_READ(sk, sk_protocol);
  // TODO: clean this up
  if (proto == IPPROTO_UDP) {
    return PROTO_UDP;
  } else {
    return PROTO_TCP;
  }
}

PULSAR_LSM_HOOK(socket_bind, struct socket *, sock, struct sockaddr *, address,
                int, addrlen);
void __always_inline on_socket_bind(void *ctx, struct socket *sock,
                                    struct sockaddr *address, int addrlen) {
  struct network_event *event = network_event_init(EVENT_BIND);
  if (!event)
    return;
  copy_sockaddr(address, &event->bind.addr, false);
  event->bind.proto = get_sock_protocol(BPF_CORE_READ(sock, sk));

  output_event(ctx, &events, event, sizeof(struct network_event),
               event->buffer.len);
}

PULSAR_LSM_HOOK(socket_listen, struct socket *, sock, int, backlog);
void __always_inline on_socket_listen(void *ctx, struct socket *sock,
                                      int backlog) {
  struct network_event *event = network_event_init(EVENT_LISTEN);
  if (!event)
    return;
  struct sock *sk = BPF_CORE_READ(sock, sk);
  copy_skc_source(&sk->__sk_common, &event->listen);

  output_event(ctx, &events, event, sizeof(struct network_event),
               event->buffer.len);
}

PULSAR_LSM_HOOK(socket_connect, struct socket *, sock, struct sockaddr *,
                address, int, addrlen);
static __always_inline void on_socket_connect(void *ctx, struct socket *sock,
                                              struct sockaddr *address,
                                              int addrlen) {
  struct network_event *event = network_event_init(EVENT_CONNECT);
  if (!event)
    return;
  event->timestamp = bpf_ktime_get_ns();

  copy_sockaddr(address, &event->connect.destination, false);
  event->connect.proto = get_sock_protocol(BPF_CORE_READ(sock, sk));

  output_event(ctx, &events, event, sizeof(struct network_event),
               event->buffer.len);
}

PULSAR_LSM_HOOK(socket_accept, struct socket *, sock, struct socket *, newsock);
static __always_inline void on_socket_accept(void *ctx, struct socket *sock,
                                             struct socket *newsock) {
  // This LSM hook is invoked on accept calls, which happens before
  // there's an actual connection. If we tried to read the source address
  // from newsock, we'd get empty data.
  // For this reason, we'll just save the socket pointer and read it when
  // the accept syscall exits.
  if (interesting_tgid() >= 0) {
    struct arguments args = {0};
    args.data[0] = newsock;
    u64 pid_tgid = bpf_get_current_pid_tgid();
    bpf_map_update_elem(&args_map, &pid_tgid, &args, BPF_ANY);
  }
}

static __always_inline void on_accept_exit(void *ctx, long ret) {
  // Retrieve the socket pointer saved by on_socket_accept.
  u64 pid_tgid = bpf_get_current_pid_tgid();
  struct arguments *args = bpf_map_lookup_elem(&args_map, &pid_tgid);
  if (args == 0) {
    LOG_DEBUG("accept_exit on unknown socket");
    return;
  }
  struct socket *sock = (struct socket *)args->data[0];
  bpf_map_delete_elem(&args_map, &pid_tgid);

  // Ignore failed accept
  if (ret < 0) {
    LOG_DEBUG("Failed accept: %d", ret);
    return;
  }

  // Emit event
  struct network_event *event = network_event_init(EVENT_ACCEPT);
  if (!event)
    return;
  struct sock *sk = BPF_CORE_READ(sock, sk);
  copy_skc_source(&sk->__sk_common, &event->accept.destination);
  copy_skc_dest(&sk->__sk_common, &event->accept.source);
  output_event(ctx, &events, event, sizeof(struct network_event),
               event->buffer.len);
}

static __always_inline void
read_iovec(struct buffer *buffer, struct msg_event *output, void *iov_base) {
  size_t len = output->data_len;

  unsigned int msg_iter_type = 0;

  if (len > MAX_DATA_SIZE) {
    LOG_DEBUG("len=%d MAX_DATA_SIZE=%d", len, MAX_DATA_SIZE);
  }

  // limit the index to avoid "min value is negative, either use unsigned or
  // 'var &= const'"
  len &= (MAX_DATA_SIZE - 1);

  buffer_index_init(buffer, &output->data);
  buffer_append_user_memory(buffer, &output->data, iov_base, len);
  LOG_DEBUG("get data size %d -> %d", len, len & (MAX_DATA_SIZE - 1));
}

PULSAR_LSM_HOOK(socket_sendmsg, struct socket *, sock, struct msghdr *, msg,
                int, size);
static __always_inline void on_socket_sendmsg(void *ctx, struct socket *sock,
                                              struct msghdr *msg, int size) {
  if (size <= 0)
    return;

  struct sock *sk = BPF_CORE_READ(sock, sk);
  u16 proto = get_sock_protocol(sk);
  void *iov_base = BPF_CORE_READ(msg, msg_iter.iov, iov_base);

  struct network_event *event = network_event_init(EVENT_SEND);
  if (!event)
    return;
  event->send.proto = proto;
  event->send.data_len = size;
  // Copy data only for UDP events since we want to intercept DNS requests
  if (proto == PROTO_UDP) {
    read_iovec(&event->buffer, &event->send, iov_base);
  }

  copy_skc_source(&sk->__sk_common, &event->send.source);
  copy_skc_dest(&sk->__sk_common, &event->send.destination);

  output_event(ctx, &events, event, sizeof(struct network_event),
               event->buffer.len);
}

static __always_inline void save_recvmsg_addr(void *ctx,
                                              struct sockaddr *addr) {
  pid_t tgid = interesting_tgid();
  if (tgid < 0)
    return;
  struct arguments args = {0};
  args.data[2] = addr;
  u64 pid_tgid = bpf_get_current_pid_tgid();
  bpf_map_update_elem(&args_map, &pid_tgid, &args, BPF_ANY);
}

PULSAR_LSM_HOOK(socket_recvmsg, struct socket *, sock, struct msghdr *, msg,
                int, size, int, flags);
static __always_inline void on_socket_recvmsg(void *ctx, struct socket *sock,
                                              struct msghdr *msg, int size,
                                              int flags) {
  pid_t tgid = interesting_tgid();
  if (tgid < 0)
    return;
  u64 pid_tgid = bpf_get_current_pid_tgid();
  struct sock *sk = (struct sock *)BPF_CORE_READ(sock, sk);
  void *iov_base = BPF_CORE_READ(msg, msg_iter.iov, iov_base);

  struct arguments args = {0};
  args.data[0] = sk;
  args.data[1] = iov_base;

  struct arguments *old_args = bpf_map_lookup_elem(&args_map, &pid_tgid);
  if (old_args) {
    args.data[2] = old_args->data[2];
  }

  int r = bpf_map_update_elem(&args_map, &pid_tgid, &args, BPF_ANY);
  if (r != 0) {
    LOG_ERROR("insert error on args_map: %d %d", pid_tgid, r);
  } else {
    LOG_DEBUG("insert args_map: %d", pid_tgid);
  }
}

static __always_inline void do_recvmsg(void *ctx, long ret) {
  pid_t tgid = interesting_tgid();
  if (tgid < 0)
    return;

  u64 pid_tgid = bpf_get_current_pid_tgid();
  struct arguments *args = bpf_map_lookup_elem(&args_map, &pid_tgid);
  int r = bpf_map_delete_elem(&args_map, &pid_tgid);
  // LOG_DEBUG("delete args_map: %d %d", pid_tgid, r);
  if (!args) {
    return;
  }
  struct sock *sk = (struct sock *)args->data[0];
  void *iov_base = (void *)args->data[1];

  struct network_event *event = network_event_init(EVENT_RECV);
  if (!event)
    return;

  u16 proto = get_sock_protocol(sk);
  event->recv.proto = proto;

  int len = ret;
  if (len <= 0)
    return;
  event->recv.data_len = len;
  // Copy data only for UDP events since we want to intercept DNS replies
  if (proto == PROTO_UDP) {
    read_iovec(&event->buffer, &event->recv, iov_base);
  }

  u16 family = BPF_CORE_READ(sk, __sk_common.skc_family);

  copy_skc_source(&sk->__sk_common, &event->recv.source);
  if (proto == PROTO_UDP) {
    // in UDP we find destination value in sockaddr
    // NOTE: msg_name is NULL if the userspace code is not interested
    // in knowing the source of the message. In that case we won't extract
    // the source port and address.
    struct sockaddr *addr = args->data[2];
    if (!addr) {
      LOG_DEBUG("sockaddr is null. ");
    } else {
      copy_sockaddr(addr, &event->recv.destination, true);
    }
  } else {
    // in TCP we find destination value in sock_common
    copy_skc_dest(&sk->__sk_common, &event->recv.destination);
  }

  output_event(ctx, &events, event, sizeof(struct network_event),
               event->buffer.len);
}

SEC("kprobe/tcp_set_state")
int tcp_set_state(struct pt_regs *regs) {
  pid_t tgid = bpf_get_current_pid_tgid() >> 32;
  // this function may be called after the process has already exited,
  // so we don't want to log errors in case tgid has already been
  // deleted from map_interest
  if (!is_interesting(tgid, __func__, false))
    return 0;

  int ret;
  struct sock *sk = (struct sock *)PT_REGS_PARM1(regs);
  int state = (int)PT_REGS_PARM2(regs);
  if (state == TCP_SYN_SENT || state == TCP_LAST_ACK) {
    ret = bpf_map_update_elem(&tcp_set_state_map, &sk, &tgid, BPF_ANY);
    if (ret) {
      LOG_ERROR("updating tcp_set_state_map");
    }
    return 0;
  }
  if (state != TCP_CLOSE)
    return 0;
  pid_t *id = bpf_map_lookup_elem(&tcp_set_state_map, &sk);
  pid_t original_pid = tgid;
  if (!id) {
    LOG_DEBUG("can't retrieve the original pid");
    return 0;
  } else {
    original_pid = *id;
  }
  ret = bpf_map_delete_elem(&tcp_set_state_map, &sk);
  if (ret) {
    LOG_ERROR("deleting from tcp_set_state_map");
  }

  u16 family = 0;
  bpf_core_read(&family, sizeof(family), &sk->__sk_common.skc_family);
  short ipver = family == AF_INET ? 4 : 6;
  u32 key = 0;

  struct network_event *event = network_event_init(EVENT_CLOSE);
  if (!event)
    return 0;
  event->close.original_pid = original_pid;
  copy_skc_source(&sk->__sk_common, &event->close.source);
  copy_skc_dest(&sk->__sk_common, &event->close.destination);

  output_event(regs, &events, event, sizeof(struct network_event),
               event->buffer.len);
  return 0;
}

// Tracepoints

SEC("tracepoint/sys_exit_accept4")
int BPF_PROG(sys_exit_accept4, struct pt_regs *regs, int __syscall_nr,
             long ret) {
  // NOTE: this gets called even if the process is stopped with a kill -9,
  // there is no need to intercept sched_process_exit for map cleanup.
  on_accept_exit(ctx, ret);
  return 0;
}

SEC("tracepoint/sys_exit_accept")
int BPF_PROG(sys_exit_accept, struct pt_regs *regs, int __syscall_nr,
             long ret) {
  // NOTE: this gets called even if the process is stopped with a kill -9,
  // there is no need to intercept sched_process_exit for map cleanup.
  on_accept_exit(ctx, ret);
  return 0;
}

SEC("tracepoint/sys_exit_recvmsg")
int BPF_PROG(sys_exit_recvmsg, struct pt_regs *regs, int __syscall_nr,
             long ret) {
  do_recvmsg(ctx, ret);
  return 0;
}

SEC("tracepoint/sys_exit_recvmmsg")
int BPF_PROG(sys_exit_recvmmsg, struct pt_regs *regs, int __syscall_nr,
             long ret) {
  do_recvmsg(ctx, ret);
  return 0;
}

SEC("tracepoint/sys_enter_recvfrom")
int BPF_PROG(sys_enter_recvfrom, struct pt_regs *regs, int __syscall_nr, int fd,
             void *ubuf, size_t size, int flags, struct sockaddr *addr,
             int *addr_len, long ret) {
  save_recvmsg_addr(ctx, addr);
  return 0;
}

SEC("tracepoint/sys_exit_recvfrom")
int BPF_PROG(sys_exit_recvfrom, struct pt_regs *regs, int __syscall_nr,
             long ret) {
  do_recvmsg(ctx, ret);
  return 0;
}

SEC("tracepoint/sys_exit_read")
int BPF_PROG(sys_exit_read, struct pt_regs *regs, int __syscall_nr, long ret) {
  do_recvmsg(ctx, ret);
  return 0;
}

SEC("tracepoint/sys_exit_readv")
int BPF_PROG(sys_exit_readv, struct pt_regs *regs, int __syscall_nr, long ret) {
  do_recvmsg(ctx, ret);
  return 0;
}<|MERGE_RESOLUTION|>--- conflicted
+++ resolved
@@ -65,24 +65,6 @@
   void *data[3];
 };
 
-<<<<<<< HEAD
-// used to send events to userspace
-struct bpf_map_def_aya SEC("maps/events") events = {
-    .type = BPF_MAP_TYPE_PERF_EVENT_ARRAY,
-    .key_size = sizeof(int),
-    .value_size = sizeof(u32),
-    .max_entries = 0,
-};
-
-// The BPF stack limit of 512 bytes is exceeded by network_event, so we use
-// a per-cpu array as a workaround
-struct {
-  __uint(type, BPF_MAP_TYPE_PERCPU_ARRAY);
-  __type(key, u32);
-  __type(value, struct network_event);
-  __uint(max_entries, 1);
-} eventmem SEC(".maps");
-=======
 OUTPUT_MAP(events, network_event, {
   struct bind_event bind;
   struct address listen;
@@ -92,7 +74,6 @@
   struct msg_event recv;
   struct close_event close;
 });
->>>>>>> 92851254
 
 // Map a socket pointer to its creating process
 struct {
